import streamlit as st
import requests
import pandas as pd
import json
from datetime import datetime
import os
from PIL import Image
import plotly.express as px
import plotly.graph_objects as go
from plotly.subplots import make_subplots
from collections import Counter, defaultdict
import numpy as np
import pandas as pd
from sqlalchemy import create_engine, text

# Configuration - Use environment variable with fallback
API_GATEWAY_URL = os.getenv("API_GATEWAY_URL", "http://localhost:8000")

# Set page configuration
st.set_page_config(page_title="Orchestr8r: Continuous Delivery of your Perfect Playlist", page_icon="ui/static/images/orchestr8r_8.ico", layout="wide", initial_sidebar_state="collapsed")

# Initialize ALL session state variables at the start
if 'username' not in st.session_state:
    st.session_state.username = "guest"
if 'search_analytics' not in st.session_state:
    st.session_state.search_analytics = []
if 'recommendation_history' not in st.session_state:
    st.session_state.recommendation_history = []
if 'selected_artist_id' not in st.session_state:
    st.session_state.selected_artist_id = None
if 'albums_loaded' not in st.session_state:
    st.session_state.albums_loaded = False
if 'albums_data' not in st.session_state:
    st.session_state.albums_data = None
if 'albums_error' not in st.session_state:
    st.session_state.albums_error = None
if 'last_artist_search' not in st.session_state:
    st.session_state.last_artist_search = None
if 'last_artist_results' not in st.session_state:
    st.session_state.last_artist_results = None

def set_artist_id(artist_id):
    st.session_state.selected_artist_id = artist_id
    # Clear albums state when switching to a new artist
    st.session_state.albums_loaded = False
    st.session_state.albums_data = None
    st.session_state.albums_error = None

def clear_artist_id():
    st.session_state.selected_artist_id = None
    # Also clear albums state
    st.session_state.albums_loaded = False
    st.session_state.albums_data = None
    st.session_state.albums_error = None

def create_score_distribution_chart(recommendations):
    """Create a histogram showing the distribution of recommendation scores"""
    if not recommendations:
        return None
    
    scores = [rec['score'] for rec in recommendations]
    
    # Create bins manually for better control
    bins = list(range(0, 101, 10))  # [0, 10, 20, 30, 40, 50, 60, 70, 80, 90, 100]
    bin_labels = ['0-9', '10-19', '20-29', '30-39', '40-49', '50-59', '60-69', '70-79', '80-89', '90-100']
    
    # Count scores in each bin
    bin_counts = []
    for i in range(len(bins) - 1):
        count = sum(1 for score in scores if bins[i] <= score < bins[i + 1])
        bin_counts.append(count)
    
    # Handle the last bin (90-100) to include 100
    bin_counts[-1] = sum(1 for score in scores if 90 <= score <= 100)
    
    # Create bar chart instead of histogram for better control
    fig = go.Figure(data=[
        go.Bar(
            x=bin_labels,
            y=bin_counts,
            marker_color='#6366F1',
            opacity=0.75,
            text=[f"Count: {count}" for count in bin_counts],
            textposition='auto',
            hovertemplate='<b>Score Range: %{x}</b><br>Number of Songs: %{y}<extra></extra>'
        )
    ])
    
    fig.update_layout(
        title="🎯 Recommendation Score Distribution",
        xaxis_title="Score Range",
        yaxis_title="Number of Songs",
        height=350,
        plot_bgcolor='rgba(0,0,0,0)',
        paper_bgcolor='rgba(0,0,0,0)',
        xaxis=dict(tickangle=45)
    )
    
    return fig


def create_artist_diversity_donut(recommendations):
    """Create a donut chart showing artist diversity"""
    if not recommendations:
        return None
    
    artist_counts = Counter([rec['artist_name'] for rec in recommendations])
    
    # Limit to top 8 artists, group others as "Others"
    top_artists = dict(artist_counts.most_common(8))
    others_count = sum(artist_counts.values()) - sum(top_artists.values())
    
    if others_count > 0:
        top_artists['Others'] = others_count
    
    colors = ['#6366F1', '#8B5CF6', '#EC4899', '#EF4444', '#F97316', 
              '#EAB308', '#22C55E', '#06B6D4', '#64748B']
    
    fig = go.Figure(data=[
        go.Pie(
            labels=list(top_artists.keys()),
            values=list(top_artists.values()),
            hole=0.4,
            marker_colors=colors[:len(top_artists)],
            textinfo='label+percent',
            hovertemplate='<b>%{label}</b><br>Songs: %{value}<br>Percentage: %{percent}<extra></extra>'
        )
    ])
    
    fig.update_layout(
        title="🎤 Artist Distribution",
        height=400,
        showlegend=True,
        legend=dict(orientation="v", yanchor="middle", y=0.5, xanchor="left", x=1.01)
    )
    
    return fig

def create_recommendation_strategy_breakdown(recommendations):
    """Create a bar chart showing different recommendation strategies used"""
    if not recommendations:
        return None
    
    # Extract strategy types
    strategies = []
    for rec in recommendations:
        rec_type = rec.get('recommendation_type', 'unknown')
        if 'diverse_genre' in rec_type:
            strategies.append('Genre-Based')
        elif 'diverse_tag' in rec_type:
            strategies.append('Tag-Based')
        elif 'diverse_fallback' in rec_type:
            strategies.append('Direct Search')
        else:
            strategies.append('Other')
    
    strategy_counts = Counter(strategies)
    
    fig = go.Figure(data=[
        go.Bar(
            x=list(strategy_counts.keys()),
            y=list(strategy_counts.values()),
            marker_color=['#6366F1', '#8B5CF6', '#EC4899', '#EF4444'],
            text=list(strategy_counts.values()),
            textposition='auto'
        )
    ])
    
    fig.update_layout(
        title="🔍 Recommendation Strategies Used",
        xaxis_title="Strategy Type",
        yaxis_title="Number of Songs",
        height=350,
        plot_bgcolor='rgba(0,0,0,0)'
    )
    
    return fig

def create_score_vs_popularity_scatter(recommendations):
    """Create scatter plot showing score vs artist popularity"""
    if not recommendations or len(recommendations) < 3:
        return None
    
    # Calculate artist popularity based on frequency in results
    all_artists = [rec['artist_name'] for rec in st.session_state.recommendation_history]
    artist_popularity = Counter(all_artists)
    
    data = []
    for rec in recommendations:
        popularity = artist_popularity.get(rec['artist_name'], 1)
        data.append({
            'track': rec['track_title'][:30] + '...' if len(rec['track_title']) > 30 else rec['track_title'],
            'artist': rec['artist_name'],
            'score': rec['score'],
            'popularity': popularity,
            'strategy': rec.get('recommendation_type', 'unknown').replace('_', ' ').title()
        })
    
    df = pd.DataFrame(data)
    
    fig = px.scatter(
        df, 
        x='popularity', 
        y='score',
        color='strategy',
        size=[20] * len(df),  # Uniform size
        hover_data=['track', 'artist'],
        title="📊 Score vs Artist Discovery Frequency",
        labels={'popularity': 'Times Artist Appeared', 'score': 'Recommendation Score'},
        color_discrete_sequence=['#6366F1', '#8B5CF6', '#EC4899', '#EF4444', '#F97316']
    )
    
    fig.update_layout(height=400, plot_bgcolor='rgba(0,0,0,0)')
    return fig

def create_search_quality_gauge(recommendations, query_analysis):
    """Create a gauge showing search quality metrics"""
    if not recommendations:
        return None
    
    # Calculate quality score
    avg_score = np.mean([rec['score'] for rec in recommendations])
    unique_artists = len(set([rec['artist_name'] for rec in recommendations]))
    diversity_score = (unique_artists / len(recommendations)) * 100
    
    # Overall quality combines average score and diversity
    overall_quality = (avg_score * 0.7) + (diversity_score * 0.3)
    
    fig = go.Figure(go.Indicator(
        mode = "gauge+number+delta",
        value = overall_quality,
        domain = {'x': [0, 1], 'y': [0, 1]},
        title = {'text': "🎯 Search Quality Score"},
        delta = {'reference': 80, 'increasing': {'color': "#22C55E"}, 'decreasing': {'color': "#EF4444"}},
        gauge = {
            'axis': {'range': [None, 100]},
            'bar': {'color': "#6366F1"},
            'steps': [
                {'range': [0, 50], 'color': "lightgray"},
                {'range': [50, 80], 'color': "gray"}
            ],
            'threshold': {
                'line': {'color': "red", 'width': 4},
                'thickness': 0.75,
                'value': 90
            }
        }
    ))
    
    fig.update_layout(height=300)
    return fig

def create_session_trend_line(search_history):
    """Create a line chart showing search session trends"""
    if len(search_history) < 2:
        return None
    
    search_numbers = list(range(1, len(search_history) + 1))
    avg_scores = []
    unique_artists = []
    
    for search in search_history:
        if search['recommendations']:
            avg_score = np.mean([rec['score'] for rec in search['recommendations']])
            unique_count = len(set([rec['artist_name'] for rec in search['recommendations']]))
        else:
            avg_score = 0
            unique_count = 0
        avg_scores.append(avg_score)
        unique_artists.append(unique_count)
    
    fig = make_subplots(
        rows=1, cols=1,
        subplot_titles=['Search Session Quality Trend']
    )
    
    fig.add_trace(
        go.Scatter(
            x=search_numbers,
            y=avg_scores,
            mode='lines+markers',
            name='Average Score',
            line=dict(color='#6366F1', width=3),
            marker=dict(size=8)
        )
    )
    
    fig.update_layout(
        title="📈 Your Search Session Progress",
        xaxis_title="Search Number",
        yaxis_title="Average Score",
        height=300,
        plot_bgcolor='rgba(0,0,0,0)'
    )
    
    return fig

def create_genre_detection_radar(query_analysis):
    """Create radar chart showing detected musical elements"""
    if not query_analysis:
        return None
    
    # Simulate genre/mood detection confidence
    categories = ['Genre Match', 'Mood Detection', 'Artist Relevance', 'Diversity', 'Accuracy']
    values = []
    
    # Calculate values based on query analysis
    genre_conf = 90 if query_analysis.get('detected_genre') else 30
    artist_conf = min(100, (query_analysis.get('unique_artists', 0) * 10))
    diversity_conf = 85 if 'diverse' in str(query_analysis.get('strategy_used', '')) else 60
    
    values = [genre_conf, 75, artist_conf, diversity_conf, 80]  # Mock some values
    
    fig = go.Figure()
    
    fig.add_trace(go.Scatterpolar(
        r=values,
        theta=categories,
        fill='toself',
        name='Algorithm Confidence',
        line_color='#6366F1',
        fillcolor='rgba(99, 102, 241, 0.3)'
    ))
    
    fig.update_layout(
        polar=dict(
            radialaxis=dict(
                visible=True,
                range=[0, 100]
            )),
        title="🧠 Algorithm Analysis Confidence",
        height=400
    )
    
    return fig

def fetch_artist_countries(recommendations, api_gateway_url):
    """
    Fetch country information for artists in recommendations
    
    Args:
        recommendations: List of recommendation dicts with artist_id
        api_gateway_url: Base URL for API gateway
    
    Returns:
        Dict mapping artist_id to country code
    """
    artist_countries = {}
    
    for rec in recommendations:
        artist_id = rec.get('artist_id')
        if artist_id and artist_id not in artist_countries:
            try:
                # Fetch artist details from your API
                response = requests.get(
                    f"{api_gateway_url}/api/artists/{artist_id}",
                    timeout=5
                )
                if response.status_code == 200:
                    artist_data = response.json()
                    country = artist_data.get('country')
                    if country:
                        artist_countries[artist_id] = country
            except Exception as e:
                print(f"Error fetching artist {artist_id}: {e}")
                continue
    
    return artist_countries

def create_artist_origin_map(recommendations, api_gateway_url):
    """
    Create an interactive world map showing artist countries of origin
    
    Args:
        recommendations: List of recommendation dicts
        api_gateway_url: Base URL for API gateway
        
    Returns:
        Plotly figure object or None
    """
    if not recommendations:
        return None
    
    # Fetch country data for all artists
    import streamlit as st
    with st.spinner("Fetching artist country data..."):
        artist_countries = fetch_artist_countries(recommendations, api_gateway_url)
    
    if not artist_countries:
        return None
    
    # Map artist IDs to countries in recommendations
    countries_list = []
    for rec in recommendations:
        artist_id = rec.get('artist_id')
        if artist_id in artist_countries:
            country = artist_countries[artist_id]
            if country:  # Only add if country is not None or empty
                countries_list.append({
                    'country': country,
                    'artist_name': rec['artist_name'],
                    'track_title': rec['track_title']
                })
    
    if not countries_list:
        return None
    
    # Debug output
    st.write(f"📍 Found {len(countries_list)} tracks with country information from {len(set(c['country'] for c in countries_list))} countries")
    
    # Count artists per country
    country_counts = Counter([item['country'] for item in countries_list])
    
    # Convert ISO country codes to full names for better display
    country_name_mapping = {
        'US': 'United States',
        'GB': 'United Kingdom',
        'CA': 'Canada',
        'AU': 'Australia',
        'DE': 'Germany',
        'FR': 'France',
        'IT': 'Italy',
        'ES': 'Spain',
        'JP': 'Japan',
        'KR': 'South Korea',
        'BR': 'Brazil',
        'MX': 'Mexico',
        'AR': 'Argentina',
        'SE': 'Sweden',
        'NO': 'Norway',
        'FI': 'Finland',
        'NL': 'Netherlands',
        'BE': 'Belgium',
        'CH': 'Switzerland',
        'AT': 'Austria',
        'IE': 'Ireland',
        'NZ': 'New Zealand',
        'ZA': 'South Africa',
        'IN': 'India',
        'CN': 'China',
        'RU': 'Russia',
        'PL': 'Poland',
        'CZ': 'Czech Republic',
        'DK': 'Denmark',
        'PT': 'Portugal',
        'GR': 'Greece',
        'TR': 'Turkey',
        'IS': 'Iceland',
        'JM': 'Jamaica',
        'CU': 'Cuba',
        'CL': 'Chile',
        'CO': 'Colombia',
        'PE': 'Peru',
        'VE': 'Venezuela',
        'EG': 'Egypt',
        'NG': 'Nigeria',
        'KE': 'Kenya',
        'IL': 'Israel',
        'AE': 'United Arab Emirates',
        'SG': 'Singapore',
        'TH': 'Thailand',
        'MY': 'Malaysia',
        'PH': 'Philippines',
        'ID': 'Indonesia',
        'VN': 'Vietnam',
        'HK': 'Hong Kong',
        'TW': 'Taiwan'
    }
    
    # Prepare data for choropleth
    map_data = []
    for country_code, count in country_counts.items():
        country_name = country_name_mapping.get(country_code, country_code)
        
        # Get artist names from this country
        artists_from_country = [
            item['artist_name'] 
            for item in countries_list 
            if item['country'] == country_code
        ]
        unique_artists = list(set(artists_from_country))
        
        map_data.append({
            'country_code': country_code,
            'country_name': country_name,
            'artist_count': count,
            'artists': ', '.join(unique_artists[:5])  # Show up to 5 artists
        })
    
    df = pd.DataFrame(map_data)
    
    # Debug: Show what countries we have
    print(f"Countries found: {df['country_code'].tolist()}")
    print(f"Artist counts: {df['artist_count'].tolist()}")
    
    # Convert 2-letter ISO codes to 3-letter ISO codes for Plotly
    iso2_to_iso3 = {
        'US': 'USA', 'GB': 'GBR', 'CA': 'CAN', 'AU': 'AUS', 'DE': 'DEU',
        'FR': 'FRA', 'IT': 'ITA', 'ES': 'ESP', 'JP': 'JPN', 'KR': 'KOR',
        'BR': 'BRA', 'MX': 'MEX', 'AR': 'ARG', 'SE': 'SWE', 'NO': 'NOR',
        'FI': 'FIN', 'NL': 'NLD', 'BE': 'BEL', 'CH': 'CHE', 'AT': 'AUT',
        'IE': 'IRL', 'NZ': 'NZL', 'ZA': 'ZAF', 'IN': 'IND', 'CN': 'CHN',
        'RU': 'RUS', 'PL': 'POL', 'CZ': 'CZE', 'DK': 'DNK', 'PT': 'PRT',
        'GR': 'GRC', 'TR': 'TUR', 'IS': 'ISL', 'JM': 'JAM', 'CU': 'CUB',
        'CL': 'CHL', 'CO': 'COL', 'PE': 'PER', 'VE': 'VEN', 'EG': 'EGY',
        'NG': 'NGA', 'KE': 'KEN', 'IL': 'ISR', 'AE': 'ARE', 'SG': 'SGP',
        'TH': 'THA', 'MY': 'MYS', 'PH': 'PHL', 'ID': 'IDN', 'VN': 'VNM',
        'HK': 'HKG', 'TW': 'TWN', 'UA': 'UKR', 'RO': 'ROU', 'HU': 'HUN',
        'HR': 'HRV', 'SK': 'SVK', 'SI': 'SVN', 'BG': 'BGR', 'LT': 'LTU',
        'LV': 'LVA', 'EE': 'EST', 'RS': 'SRB', 'BA': 'BIH', 'MK': 'MKD',
        'AL': 'ALB', 'MA': 'MAR', 'TN': 'TUN', 'DZ': 'DZA', 'LY': 'LBY',
        'SA': 'SAU', 'IQ': 'IRQ', 'IR': 'IRN', 'AF': 'AFG', 'PK': 'PAK',
        'BD': 'BGD', 'LK': 'LKA', 'NP': 'NPL', 'MM': 'MMR', 'KH': 'KHM',
        'LA': 'LAO', 'MN': 'MNG', 'KZ': 'KAZ', 'UZ': 'UZB', 'TM': 'TKM',
        'KG': 'KGZ', 'TJ': 'TJK', 'GE': 'GEO', 'AM': 'ARM', 'AZ': 'AZE'
    }
    
    # Convert country codes to ISO-3
    df['country_code_iso3'] = df['country_code'].map(lambda x: iso2_to_iso3.get(x, x))
    
    # Create choropleth map with ISO-3 codes
    fig = go.Figure(data=go.Choropleth(
        locations=df['country_code_iso3'],  # Use ISO-3 codes
        z=df['artist_count'],
        locationmode='ISO-3',
        text=df['country_name'],
        colorscale=[
            [0, '#E0E7FF'],      # Very light indigo
            [0.2, '#C7D2FE'],    # Light indigo
            [0.4, '#A5B4FC'],    # Medium light indigo
            [0.6, '#818CF8'],    # Medium indigo
            [0.8, '#6366F1'],    # Indigo (your primary color)
            [1.0, '#4F46E5']     # Dark indigo
        ],
        colorbar=dict(
            title="Number of<br>Artists",
            tickmode='linear',
            tick0=0,
            dtick=1 if max(df['artist_count']) < 10 else None,
            len=0.7,
            thickness=15
        ),
        hovertemplate='<b>%{text}</b><br>' +
                      'Artists: %{z}<br>' +
                      '<extra></extra>',
        marker_line_color='white',
        marker_line_width=0.5,
        showscale=True
    ))
    
    fig.update_layout(
        title={
            'text': '🌍 Artist Countries of Origin',
            'x': 0.5,
            'xanchor': 'center',
            'font': {'size': 20, 'color': '#262730'}
        },
        geo=dict(
            showframe=False,
            showcoastlines=True,
            coastlinecolor='#64748B',
            projection_type='natural earth',
            bgcolor='rgba(0,0,0,0)',
            landcolor='#F1F5F9',
            oceancolor='#E0F2FE',
            showland=True,
            showcountries=True,
            countrycolor='white'
        ),
        height=500,
        paper_bgcolor='rgba(0,0,0,0)',
        plot_bgcolor='rgba(0,0,0,0)',
        margin=dict(l=0, r=0, t=50, b=0)
    )
    
    return fig

def create_simple_country_visualization(recommendations, api_gateway_url):
    """
    Simpler country visualization as a fallback or alternative
    Shows countries as a sunburst or treemap
    """
    if not recommendations:
        return None
    
    artist_countries = fetch_artist_countries(recommendations, api_gateway_url)
    
    if not artist_countries:
        return None
    
    # Build data structure
    country_artists = {}
    for rec in recommendations:
        artist_id = rec.get('artist_id')
        if artist_id in artist_countries:
            country = artist_countries[artist_id]
            if country:
                if country not in country_artists:
                    country_artists[country] = []
                country_artists[country].append(rec['artist_name'])
    
    if not country_artists:
        return None
    
    # Country name mapping
    country_names = {
        'US': 'United States', 'GB': 'United Kingdom', 'CA': 'Canada',
        'AU': 'Australia', 'DE': 'Germany', 'FR': 'France', 'IT': 'Italy',
        'ES': 'Spain', 'JP': 'Japan', 'KR': 'South Korea', 'BR': 'Brazil',
        'MX': 'Mexico', 'SE': 'Sweden', 'NO': 'Norway', 'FI': 'Finland',
        'NL': 'Netherlands', 'BE': 'Belgium', 'CH': 'Switzerland', 'AT': 'Austria'
    }
    
    # Prepare sunburst data
    labels = ['All Countries']
    parents = ['']
    values = [0]
    colors = ['#6366F1']
    
    for country_code, artists in country_artists.items():
        country_name = country_names.get(country_code, country_code)
        unique_artists = list(set(artists))
        
        labels.append(country_name)
        parents.append('All Countries')
        values.append(len(artists))
        colors.append('#8B5CF6')
        
        # Add individual artists
        for artist in unique_artists[:3]:  # Limit to top 3 artists per country
            labels.append(artist)
            parents.append(country_name)
            values.append(artists.count(artist))
            colors.append('#A5B4FC')
    
    fig = go.Figure(go.Sunburst(
        labels=labels,
        parents=parents,
        values=values,
        marker=dict(colors=colors),
        branchvalues="total",
        hovertemplate='<b>%{label}</b><br>Tracks: %{value}<extra></extra>'
    ))
    
    fig.update_layout(
        title='🌍 Artist Distribution by Country',
        height=500,
        paper_bgcolor='rgba(0,0,0,0)'
    )
    
    return fig

def create_country_bar_chart(recommendations, api_gateway_url):
    """
    Create a horizontal bar chart showing top countries by artist count
    Companion chart to the world map
    """
    if not recommendations:
        return None
    
    # Fetch country data
    artist_countries = fetch_artist_countries(recommendations, api_gateway_url)
    
    if not artist_countries:
        return None
    
    # Count countries
    countries_list = []
    for rec in recommendations:
        artist_id = rec.get('artist_id')
        if artist_id in artist_countries:
            countries_list.append(artist_countries[artist_id])
    
    if not countries_list:
        return None
    
    country_counts = Counter(countries_list)
    
    # Get top 10 countries
    top_countries = dict(country_counts.most_common(10))
    
    # Country name mapping
    country_name_mapping = {
        'US': '🇺🇸 United States',
        'GB': '🇬🇧 United Kingdom',
        'CA': '🇨🇦 Canada',
        'AU': '🇦🇺 Australia',
        'DE': '🇩🇪 Germany',
        'FR': '🇫🇷 France',
        'IT': '🇮🇹 Italy',
        'ES': '🇪🇸 Spain',
        'JP': '🇯🇵 Japan',
        'KR': '🇰🇷 South Korea',
        'BR': '🇧🇷 Brazil',
        'MX': '🇲🇽 Mexico',
        'SE': '🇸🇪 Sweden',
        'NO': '🇳🇴 Norway',
    }
    
    countries_display = [country_name_mapping.get(code, code) for code in top_countries.keys()]
    
    fig = go.Figure(data=[
        go.Bar(
            y=countries_display,
            x=list(top_countries.values()),
            orientation='h',
            marker_color='#6366F1',
            text=list(top_countries.values()),
            textposition='auto',
            hovertemplate='<b>%{y}</b><br>Artists: %{x}<extra></extra>'
        )
    ])
    
    fig.update_layout(
        title="🎤 Top Countries by Artist Count",
        xaxis_title="Number of Artists",
        yaxis_title="",
        height=400,
        plot_bgcolor='rgba(0,0,0,0)',
        paper_bgcolor='rgba(0,0,0,0)',
        yaxis={'categoryorder': 'total ascending'},
        margin=dict(l=150, r=20, t=50, b=50)
    )
    
    return fig


def add_database_viewer_tab():
    """Add this to your Streamlit app for web-based database viewing"""
    
    st.header("🗄️ Database Explorer")
    
    # Database connection - determine if running in Docker or locally
    # If API_GATEWAY_URL contains 'api-gateway', we're in Docker
    API_GATEWAY_URL = os.getenv("API_GATEWAY_URL", "http://localhost:8000")
    
    if 'api-gateway' in API_GATEWAY_URL:
        # Running inside Docker - use Docker service name
        DATABASE_URL = "postgresql://user:password@postgres:5432/musicbrainz"
    else:
        # Running locally - use localhost
        DATABASE_URL = "postgresql://user:password@localhost:5432/musicbrainz"
    
    # Or simply use the environment variable directly
    DATABASE_URL = os.getenv("DATABASE_URL", DATABASE_URL)
    
    try:
        # Table selection
        table = st.selectbox("Select table to view:", 
                           ["artists", "albums", "tracks", "user_profiles", "recommendations"])
        
        # Limit selection
        limit = st.slider("Number of records to show:", 1, 100, 20)
        
        if st.button("Query Database"):
            with st.spinner("Querying database..."):
                # Use pandas to read from database
                query = f"SELECT * FROM {table} LIMIT {limit}"
                df = pd.read_sql(query, DATABASE_URL)
                
                if not df.empty:
                    st.success(f"Found {len(df)} records")
                    st.dataframe(df, use_container_width=True)
                    
                    # Show basic stats
                    st.subheader("📊 Table Statistics")
                    col1, col2, col3 = st.columns(3)
                    
                    with col1:
                        total_query = f"SELECT COUNT(*) as count FROM {table}"
                        total_df = pd.read_sql(total_query, DATABASE_URL)
                        st.metric("Total Records", total_df['count'][0])
                    
                    with col2:
                        st.metric("Columns", len(df.columns))
                    
                    with col3:
                        st.metric("Showing", len(df))
                    
                    # Show column info
                    st.subheader("🏗️ Table Structure")
                    structure_query = f"""
                        SELECT column_name, data_type, is_nullable
                        FROM information_schema.columns
                        WHERE table_name = '{table}'
                        ORDER BY ordinal_position
                    """
                    structure_df = pd.read_sql(structure_query, DATABASE_URL)
                    st.dataframe(structure_df, use_container_width=True)
                else:
                    st.warning("No data found in table")
        
        # Custom SQL query section
        st.subheader("📝 Custom SQL Query")
        custom_query = st.text_area("Enter your SQL query: *Note: SQL commands such as SELECT * FROM artists WHERE country = 'US' LIMIT 10 are supported. Commands like DROP, DELETE, UPDATE are not allowed for safety.*", 
                                   placeholder="SELECT * FROM artists WHERE country = 'US' LIMIT 10")
        
        if st.button("Execute Query") and custom_query:
            try:
                custom_df = pd.read_sql(custom_query, DATABASE_URL)
                st.success(f"Query executed successfully! {len(custom_df)} rows returned.")
                st.dataframe(custom_df, use_container_width=True)
            except Exception as e:
                st.error(f"Query error: {e}")
    
    except Exception as e:
        st.error(f"Database connection error: {e}")


def fetch_artist_timeline_data(recommendations, api_gateway_url):
    """
    Fetch begin_date and end_date for artists from the database
    
    Args:
        recommendations: List of recommendation dicts with artist_id
        api_gateway_url: Base URL for API gateway
    
    Returns:
        Dict mapping artist_id to timeline data
    """
    artist_timeline = {}
    
    for rec in recommendations:
        artist_id = rec.get('artist_id')
        if artist_id and artist_id not in artist_timeline:
            try:
                response = requests.get(
                    f"{api_gateway_url}/api/artists/{artist_id}",
                    timeout=5
                )
                if response.status_code == 200:
                    artist_data = response.json()
                    begin_date = artist_data.get('begin_date', '')
                    end_date = artist_data.get('end_date', '')
                    
                    # Extract year from date strings (format: YYYY-MM-DD or YYYY)
                    begin_year = None
                    end_year = None
                    
                    if begin_date:
                        try:
                            begin_year = int(begin_date.split('-')[0]) if begin_date else None
                        except (ValueError, IndexError):
                            pass
                    
                    if end_date:
                        try:
                            end_year = int(end_date.split('-')[0]) if end_date else None
                        except (ValueError, IndexError):
                            pass
                    
                    artist_timeline[artist_id] = {
                        'begin_year': begin_year,
                        'end_year': end_year,
                        'begin_date': begin_date,
                        'end_date': end_date
                    }
            except Exception as e:
                print(f"Error fetching artist {artist_id}: {e}")
                continue
    
    return artist_timeline

def classify_musical_era(begin_year, end_year=None):
    """
    Classify an artist into a musical era based on their active period
    
    Args:
        begin_year: Year artist started (int)
        end_year: Year artist ended (int or None for still active)
    
    Returns:
        String representing the musical era
    """
    if not begin_year:
        return 'Unknown Era'
    
    # Determine the primary active period (use begin_year or midpoint)
    if end_year and end_year > begin_year:
        primary_year = begin_year + (end_year - begin_year) // 2
    else:
        primary_year = begin_year
    
    # Musical era classifications
    if primary_year < 1920:
        return '🎻 Classical Era (pre-1920)'
    elif 1920 <= primary_year < 1950:
        return '🎺 Jazz Age & Swing (1920-1949)'
    elif 1950 <= primary_year < 1960:
        return '🎸 Birth of Rock & Roll (1950s)'
    elif 1960 <= primary_year < 1970:
        return '🎵 Golden Age of Rock (1960s)'
    elif 1970 <= primary_year < 1980:
        return '🎤 Disco & Punk Era (1970s)'
    elif 1980 <= primary_year < 1990:
        return '🎹 New Wave & MTV Era (1980s)'
    elif 1990 <= primary_year < 2000:
        return '💿 Grunge & Hip-Hop Rise (1990s)'
    elif 2000 <= primary_year < 2010:
        return '💻 Digital Revolution (2000s)'
    elif 2010 <= primary_year < 2020:
        return '📱 Streaming Era (2010s)'
    else:
        return '🌐 Contemporary Era (2020s+)'

def create_decade_distribution_chart(recommendations, api_gateway_url):
    """
    Create a bar chart showing distribution of artists by decade they started
    
    Args:
        recommendations: List of recommendation dicts
        api_gateway_url: Base URL for API gateway
        
    Returns:
        Plotly figure object or None
    """
    if not recommendations:
        return None
    
    # Fetch timeline data
    import streamlit as st
    with st.spinner("Fetching artist timeline data..."):
        artist_timeline = fetch_artist_timeline_data(recommendations, api_gateway_url)
    
    if not artist_timeline:
        return None
    
    # Extract decades from begin years
    decades = []
    artist_decade_map = {}
    
    for rec in recommendations:
        artist_id = rec.get('artist_id')
        if artist_id in artist_timeline:
            begin_year = artist_timeline[artist_id]['begin_year']
            if begin_year:
                decade = (begin_year // 10) * 10
                decade_label = f"{decade}s"
                decades.append(decade_label)
                artist_decade_map[rec['artist_name']] = decade_label
    
    if not decades:
        return None
    
    # Count by decade
    decade_counts = Counter(decades)
    
    # Sort decades chronologically
    sorted_decades = sorted(decade_counts.items(), key=lambda x: int(x[0][:-1]))
    
    decades_labels = [d[0] for d in sorted_decades]
    decades_values = [d[1] for d in sorted_decades]
    
    # Create bar chart
    fig = go.Figure(data=[
        go.Bar(
            x=decades_labels,
            y=decades_values,
            marker_color='#6366F1',
            text=decades_values,
            textposition='auto',
            hovertemplate='<b>%{x}</b><br>Artists: %{y}<extra></extra>',
            marker=dict(
                line=dict(color='white', width=1)
            )
        )
    ])
    
    fig.update_layout(
        title={
            'text': '📅 Artists by Starting Decade',
            'x': 0.5,
            'xanchor': 'center',
            'font': {'size': 18, 'color': '#262730'}
        },
        xaxis_title="Decade",
        yaxis_title="Number of Artists",
        height=400,
        plot_bgcolor='rgba(0,0,0,0)',
        paper_bgcolor='rgba(0,0,0,0)',
        xaxis=dict(
            tickangle=45,
            gridcolor='rgba(200,200,200,0.2)'
        ),
        yaxis=dict(
            gridcolor='rgba(200,200,200,0.2)'
        ),
        margin=dict(l=50, r=20, t=70, b=50)
    )
    
    return fig


def create_artist_timeline_gantt(recommendations, api_gateway_url, max_artists=15):
    """
    Create a Gantt chart showing artist active periods
    
    Args:
        recommendations: List of recommendation dicts
        api_gateway_url: Base URL for API gateway
        max_artists: Maximum number of artists to display
        
    Returns:
        Plotly figure object or None
    """
    if not recommendations:
        return None
    
    # Fetch timeline data
    import streamlit as st
    with st.spinner("Building artist timeline..."):
        artist_timeline = fetch_artist_timeline_data(recommendations, api_gateway_url)
    
    if not artist_timeline:
        return None
    
    # Prepare data for Gantt chart
    gantt_data = []
    
    for rec in recommendations[:max_artists]:  # Limit to avoid clutter
        artist_id = rec.get('artist_id')
        if artist_id in artist_timeline:
            timeline = artist_timeline[artist_id]
            begin_year = timeline['begin_year']
            end_year = timeline['end_year']
            
            if begin_year:
                # If no end year, assume still active (use current year)
                if not end_year:
                    end_year = datetime.now().year
                
                gantt_data.append({
                    'Artist': rec['artist_name'],
                    'Start': begin_year,
                    'Finish': end_year,
                    'Era': classify_musical_era(begin_year, end_year)
                })
    
    if not gantt_data:
        return None
    
    # Sort by start year
    gantt_data.sort(key=lambda x: x['Start'])
    
    df = pd.DataFrame(gantt_data)
    
    # Create timeline chart
    fig = px.timeline(
        df,
        x_start='Start',
        x_end='Finish',
        y='Artist',
        color='Era',
        title='⏰ Artist Active Periods Timeline',
        labels={'Start': 'Begin Year', 'Finish': 'End Year'},
        color_discrete_sequence=['#6366F1', '#8B5CF6', '#EC4899', '#F97316', 
                                '#EAB308', '#22C55E', '#06B6D4', '#3B82F6']
    )
    
    fig.update_layout(
        height=max(400, len(gantt_data) * 30),
        xaxis_title="Year",
        yaxis_title="",
        plot_bgcolor='rgba(0,0,0,0)',
        paper_bgcolor='rgba(0,0,0,0)',
        showlegend=True,
        legend=dict(
            orientation="v",
            yanchor="top",
            y=1,
            xanchor="left",
            x=1.01
        )
    )
    
    return fig



# Function to load images safely
def load_image(image_path):
    """Load image with error handling"""
    try:
        if os.path.exists(image_path):
            return Image.open(image_path)
        else:
            st.warning(f"Image not found: {image_path}")
            return None
    except Exception as e:
        st.error(f"Error loading image: {e}")
        return None

# Define image paths relative to the ui directory
def get_image_path(filename):
    """Get the correct image path whether running locally or in Docker"""
    # Try different possible paths
    possible_paths = [
        f"ui/static/images/{filename}",  # From project root
        f"static/images/{filename}",     # From ui directory
        f"./static/images/{filename}",   # Relative from current
        filename  # Direct filename if in same directory
    ]
    
    for path in possible_paths:
        if os.path.exists(path):
            return path
    
    # If no file found, return the most likely path for error reporting
    return f"ui/static/images/{filename}"

# Load and display header image/logo
logo_path = get_image_path("orchestr8r_logo.png")
logo_image = load_image(logo_path)
if logo_image:
        st.image(logo_image, caption=None, use_column_width=True)

st.title("Orchestr8r: Continuous Delivery of your Perfect Playlist \nMusic Recommendation System using Microservices Architecture")

       

st.markdown("Discover music with smart recommendations that understand artists, genres, and moods")

# User Profile Setup in Sidebar
with st.sidebar:
    st.header("👤 User Profile")
    username = st.text_input("Username:", value=st.session_state.username)
    if username != st.session_state.username:
        st.session_state.username = username
    
    # Load existing profile
    try:
        response = requests.get(f"{API_GATEWAY_URL}/api/users/{username}/profile", timeout=10)
        if response.status_code == 200:
            profile_data = response.json()
            st.success(f"Profile loaded for {username}")
            existing_genres = profile_data.get('favorite_genres', [])
            existing_artists = profile_data.get('favorite_artists', [])
        else:
            existing_genres = []
            existing_artists = []
    except Exception as e:
        st.sidebar.warning(f"Could not load profile: {str(e)}")
        existing_genres = []
        existing_artists = []
    
    # Profile settings
    st.subheader("Preferences")
    
    # Genre preferences
    available_genres = ["rock", "pop", "jazz", "classical", "electronic", "hip-hop", "country", "blues", "folk", "metal", "punk", "reggae", "r&b", "soul", "funk"]
    favorite_genres = st.multiselect(
        "Favorite Genres:",
        available_genres,
        default=[g for g in existing_genres if g in available_genres]
    )
    
    # Artist preferences (text input for MusicBrainz IDs)
    favorite_artists_text = st.text_area(
        "Favorite Artist IDs (one per line):",
        value='\n'.join(existing_artists) if existing_artists else "",
        help="Enter MusicBrainz Artist IDs (you can find these when searching artists)"
    )
    favorite_artists = [id.strip() for id in favorite_artists_text.split('\n') if id.strip()]
    
    if st.button("💾 Save Profile"):
        try:
            payload = {
                "favorite_genres": favorite_genres,
                "favorite_artists": favorite_artists
            }
            response = requests.post(
                f"{API_GATEWAY_URL}/api/users/{username}/profile",
                json=payload,
                timeout=10
            )
            if response.status_code == 200:
                st.success("Profile saved!")
            else:
                st.error(f"Failed to save profile: {response.status_code}")
        except Exception as e:
            st.error(f"Error: {e}")




# Apply CSS for coloring the active tab title
st.markdown("""
<style>
.stTabs [aria-selected="true"] {
    color: white !important;
    background-color: #6366F1 !important; /* Dark Blue background */
    border-radius: 15px 15px 0px 0px; /* Applies rounding to top corners only */
    overflow: hidden !important; /* Ensures the rounded corners are visible */
    padding-top: 20px; /* Adjust top padding */
    padding-bottom: 20px; /* Adjust bottom padding */
    padding-left: 15px; /* Adjust left padding */
    padding-right: 15px; /* Adjust right padding */
        
}
.stTabs [data-baseweb="tab-list"] {
    gap: 1px; /* Adjust gap between tabs */
}
</style>
""", unsafe_allow_html=True)

# Main navigation
tab1, tab2, tab3, tab4, tab5, tab6 = st.tabs(["🏠 Home", "🎤 Search Artists", "💿 Search Albums", "🎯 Recommendations", "💾 Saved Data", "🔧 Info for Nerds"])

with tab1:
    st.header("🏠 Enhanced Music Discovery with Visual Analytics")

    st.markdown("""
    ### Smart Song Recommendations
    Try these examples to see the enhanced algorithm:
    - **"old school rap"** - Should find classic hip-hop artists
    - **"relaxing jazz piano"** - Should prioritize jazz pianists  
    - **"energetic rock songs"** - Should find upbeat rock bands
    - **"hazy vaporwave"** - Should find hazy, ethereal slowed-down music with distorted samples
    - **"acoustic folk ballads"** - Should find folk artists with acoustic style
    """)

    
    # Search interface
    col1, col2 = st.columns([3, 1])
    with col1:
        query = st.text_input("🔍 What kind of music are you looking for?", 
                            placeholder="e.g., old school rap, relaxing jazz piano, energetic rock songs, hazy vaporwave")
    with col2:
        st.write("")
        st.write("")
        search_button = st.button("🎵 Get Smart Recommendations", type="primary")
    
    if search_button and query:
        with st.spinner("Analyzing your query and finding perfect matches..."):
            try:
                # API call
                params = {"query": query, "limit": 10}
                if username != "guest":
                    params["username"] = username
                
                response = requests.get(f"{API_GATEWAY_URL}/api/recommendations/query", 
                                      params=params, timeout=30)
                
                if response.status_code == 200:
                    data = response.json()
                    recommendations = data.get("recommendations", [])
                    query_analysis = data.get("query_analyzed", {})
                    
                    # Store for analytics
                    search_entry = {
                        'query': query,
                        'recommendations': recommendations,
                        'timestamp': datetime.now(),
                        'analysis': query_analysis
                    }
                    st.session_state.search_analytics.append(search_entry)
                    st.session_state.recommendation_history.extend(recommendations)
                    
                    if recommendations:
                        st.success(f"🎉 Found {len(recommendations)} smart recommendations!")
                        
                        # Create tabbed interface for results
                        result_tabs = st.tabs(["🎵 Song List", "📊 Visual Overview", "📈 Session Analytics", "🧠 Algorithm Insights"])
                        

                        
                        with result_tabs[0]:  # Song List - FIXED VERSION
                            st.subheader("🎵 Your Song Recommendations")
                            
                            # Show query analysis if available
                            if query_analysis:
                                with st.expander("🧠 How the algorithm analyzed your query"):
                                    col1, col2, col3 = st.columns(3)
                                    with col1:
                                        if query_analysis.get('detected_genre'):
                                            st.write("**🎭 Detected Genre:**")
                                            st.write(f"{query_analysis['detected_genre']}")
                                    with col2:
                                        if query_analysis.get('unique_artists'):
                                            st.write("**🎤 Artist Diversity:**")
                                            st.write(f"{query_analysis.get('diversity_ratio', 'N/A')}")
                                    with col3:
                                        if query_analysis.get('processing_time'):
                                            st.write("**⚡ Processing Time:**")
                                            st.write(f"{query_analysis['processing_time']}")
                            
                            # Display recommendations with enhanced info
                            for i, rec in enumerate(recommendations, 1):
                                with st.container():
                                    # Create a colored border based on score
                                    score = rec['score']
                                    if score >= 80:
                                        border_color = "#22C55E"  # Green for high scores
                                        score_emoji = "🔥"
                                    elif score >= 60:
                                        border_color = "#6366F1"  # Blue for medium scores
                                        score_emoji = "⭐"
                                    elif score >= 40:
                                        border_color = "#F59E0B"  # Yellow for fair scores
                                        score_emoji = "👍"
                                    else:
                                        border_color = "#EF4444"  # Red for low scores
                                        score_emoji = "💡"
                                    
                                    st.markdown(f"""
                                    <div style="
                                        border-left: 5px solid {border_color}; 
                                        padding: 1rem; 
                                        margin: 1rem 0; 
                                        background-color: rgba(99, 102, 241, 0.05);
                                        border-radius: 0 8px 8px 0;
                                    ">
                                    </div>
                                    """, unsafe_allow_html=True)
                                    
                                    col1, col2, col3, col4, col5 = st.columns([0.5, 2.5, 1.5, 1, 1])
                                    
                                    with col1:
                                        st.markdown(f"**#{i}**")
                                        st.markdown(f"{score_emoji}")
                                    
                                    with col2:
                                        st.markdown(f"**🎵 {rec['track_title']}**")
                                        st.markdown(f"*by {rec['artist_name']}*")
                                        
                                        # Show recommendation type
                                        rec_type = rec.get('recommendation_type', 'unknown').replace('_', ' ').title()
                                        st.caption(f"Strategy: {rec_type}")
                                    
                                    with col3:
                                        st.markdown(f"**Score: {rec['score']}/100**")
                                        # Progress bar for score
                                        st.progress(rec['score']/100)
                                    
                                    with col4:
                                        # MusicBrainz ID info
                                        st.caption(f"Track ID:")
                                        st.caption(f"`{rec['track_id'][:8]}...`")
                                        
                                        if 'search_method' in rec:
                                            st.caption(f"Method: {rec['search_method'][:15]}...")
                                    
                                    with col5:
                                        # Action buttons
                                        like_button = st.button("👍 Like", key=f"like_{rec['track_id']}", 
                                                               help="Like this song", use_container_width=True)
                                        
                                        if like_button:
                                            # Add to listening history
                                            try:
                                                requests.post(
                                                    f"{API_GATEWAY_URL}/api/users/{username}/listening-history",
                                                    params={
                                                        "track_id": rec['track_id'],
                                                        "artist_id": rec['artist_id'],
                                                        "interaction_type": "liked"
                                                    },
                                                    timeout=10
                                                )
                                                st.success("Liked! ❤️")
                                            except Exception as e:
                                                st.error(f"Could not save like: {e}")
                                        
                                        save_button = st.button("💾 Save", key=f"save_{rec['track_id']}", 
                                                               help="Save for later", use_container_width=True)
                                        
                                        if save_button:
                                            try:
                                                requests.post(
                                                    f"{API_GATEWAY_URL}/api/users/{username}/listening-history",
                                                    params={
                                                        "track_id": rec['track_id'],
                                                        "artist_id": rec['artist_id'],
                                                        "interaction_type": "saved"
                                                    },
                                                    timeout=10
                                                )
                                                st.success("Saved! 💾")
                                            except Exception as e:
                                                st.error(f"Could not save: {e}")
                                    
                                    st.divider()
                            
                            # Summary at the bottom
                            st.markdown("---")
                            col1, col2, col3 = st.columns(3)
                            with col1:
                                avg_score = np.mean([rec['score'] for rec in recommendations])
                                st.metric("Average Score", f"{avg_score:.1f}/100")
                            with col2:
                                unique_artists = len(set([rec['artist_name'] for rec in recommendations]))
                                st.metric("Unique Artists", unique_artists)
                            with col3:
                                high_quality = len([rec for rec in recommendations if rec['score'] >= 80])
                                st.metric("High Quality (80+)", high_quality)
                        

                        with result_tabs[1]:  # Visual Overview
                            col1, col2 = st.columns(2)
                            
                            with col1:
                                
                                # Artist diversity
                                diversity_chart = create_artist_diversity_donut(recommendations)
                                if diversity_chart:
                                    st.plotly_chart(diversity_chart, use_container_width=True)

                                # Decade distribution
                                decade_chart = create_decade_distribution_chart(recommendations, API_GATEWAY_URL)
                                if decade_chart:
                                    st.plotly_chart(decade_chart, use_container_width=True)
                                else:
                                    st.info("⏳ Timeline data not available for these artists")
                                
                                # Score distribution
                                score_chart = create_score_distribution_chart(recommendations)
                                if score_chart:
                                    st.plotly_chart(score_chart, use_container_width=True)
                                
                                # Recommendation strategies
                                strategy_chart = create_recommendation_strategy_breakdown(recommendations)
                                if strategy_chart:
                                    st.plotly_chart(strategy_chart, use_container_width=True)
                            
                            with col2:
                                
                                # Artist origin map
                                country_map = create_artist_origin_map(recommendations, API_GATEWAY_URL)
                                if country_map:
                                    st.plotly_chart(country_map, use_container_width=True)
        
                                    # Show detailed country breakdown
                                    with st.expander("📊 View Country Details"):
                                        artist_countries = fetch_artist_countries(recommendations, API_GATEWAY_URL)
                                        country_data = []
                                        for rec in recommendations:
                                            artist_id = rec.get('artist_id')
                                            if artist_id in artist_countries:
                                                country_data.append({
                                                    'Artist': rec['artist_name'],
                                                    'Track': rec['track_title'],
                                                    'Country': artist_countries[artist_id]
                                                })
            
                                        if country_data:
                                            country_df = pd.DataFrame(country_data)
                                            st.dataframe(country_df, use_container_width=True)
                                else:
                                    st.info("🌍 Country information not available for these artists")
                                
                                # Show summary statistics
                                artist_timeline = fetch_artist_timeline_data(recommendations, API_GATEWAY_URL)
    
                                if artist_timeline:
                                    # Build artist-year mapping
                                    artist_years = {}
                                    for rec in recommendations:
                                        artist_id = rec.get('artist_id')
                                        if artist_id in artist_timeline and artist_timeline[artist_id]['begin_year']:
                                            artist_name = rec['artist_name']
                                            begin_year = artist_timeline[artist_id]['begin_year']
                                            artist_years[artist_name] = begin_year
        
                                    if artist_years:
                                        # Find oldest and newest artists
                                        oldest_artist = min(artist_years.items(), key=lambda x: x[1])
                                        newest_artist = max(artist_years.items(), key=lambda x: x[1])
            
                                        st.metric("Oldest Artist", 
                                            f"{oldest_artist[1]}", 
                                            delta=oldest_artist[0])
                                        st.metric("Newest Artist", 
                                            f"{newest_artist[1]}", 
                                            delta=newest_artist[0])
                                        st.metric("Year Range", 
                                            f"{newest_artist[1] - oldest_artist[1]} years")
            
                                        # Count active vs ended
                                        active = sum(1 for t in artist_timeline.values() if not t['end_year'])
                                        ended = sum(1 for t in artist_timeline.values() if t['end_year'])
                                        st.metric("Still Active", f"{active}/{active+ended}")

                                # Quality gauge
                                quality_gauge = create_search_quality_gauge(recommendations, query_analysis)
                                if quality_gauge:
                                    st.plotly_chart(quality_gauge, use_container_width=True)


                        with result_tabs[2]:  # Analytics
                            if len(st.session_state.search_analytics) > 1:
                                col1, col2 = st.columns(2)
                                
                                with col1:
                                    # Session trend
                                    trend_chart = create_session_trend_line(st.session_state.search_analytics)
                                    if trend_chart:
                                        st.plotly_chart(trend_chart, use_container_width=True)
                                
                                with col2:
                                    # Score vs popularity scatter
                                    scatter_chart = create_score_vs_popularity_scatter(recommendations)
                                    if scatter_chart:
                                        st.plotly_chart(scatter_chart, use_container_width=True)
                                
                                # Session statistics
                                st.subheader("📊 Session Statistics")
                                col1, col2, col3, col4 = st.columns(4)
                                
                                total_searches = len(st.session_state.search_analytics)
                                total_songs = len(st.session_state.recommendation_history)
                                unique_artists = len(set([r['artist_name'] for r in st.session_state.recommendation_history]))
                                avg_score = np.mean([r['score'] for r in st.session_state.recommendation_history])
                                
                                with col1:
                                    st.metric("Total Searches", total_searches)
                                with col2:
                                    st.metric("Songs Discovered", total_songs)
                                with col3:
                                    st.metric("Unique Artists", unique_artists)
                                with col4:
                                    st.metric("Avg Score", f"{avg_score:.1f}")
                            else:
                                st.info("Search more to see this session's analytics trends!")
                        
                        with result_tabs[3]:  # Algorithm Insights
                            col1, col2 = st.columns(2)
                            
                            with col1:
                                # Genre detection radar
                                radar_chart = create_genre_detection_radar(query_analysis)
                                if radar_chart:
                                    st.plotly_chart(radar_chart, use_container_width=True)
                            
                            with col2:
                                # Algorithm analysis details
                                st.subheader("🔍 Query Analysis")
                                if query_analysis:
                                    for key, value in query_analysis.items():
                                        if key != 'error':
                                            st.write(f"**{key.replace('_', ' ').title()}:** {value}")
                                
                                # Performance metrics
                                st.subheader("⚡ Performance")
                                processing_time = query_analysis.get('processing_time', 'N/A')
                                st.write(f"**Processing Time:** {processing_time}")
                                st.write(f"**Algorithm Version:** {data.get('algorithm_version', 'N/A')}")
                                
                                # Strategy breakdown
                                strategies_used = list(set([rec.get('recommendation_type', 'unknown') for rec in recommendations]))
                                st.write(f"**Strategies Used:** {len(strategies_used)}")
                                for strategy in strategies_used:
                                    st.write(f"• {strategy.replace('_', ' ').title()}")
                    
                    else:
                        st.warning("No recommendations found. The enhanced algorithm might need more specific search terms.")
                        st.info("Try queries like: 'jazz saxophone', 'rock guitar', 'electronic dance', 'country ballads'")
                
                else:
                    st.error(f"Recommendation service error: {response.status_code}")
                    if response.status_code == 504:
                        st.info("The service timed out. Try a simpler query or check your connection.")
                    elif response.status_code == 503:
                        st.info("The recommendation service is temporarily unavailable. Please try again later.")
                    else:
                        st.text(f"Response: {response.text}")
                        
            except requests.exceptions.Timeout:
                st.error("⏰ Request timed out. The MusicBrainz API might be slow. Try again!")
            except requests.exceptions.ConnectionError:
                st.error(f"🔌 Connection error. Cannot reach API Gateway at {API_GATEWAY_URL}")
            except Exception as e:
                st.error(f"Unexpected error: {e}")
    
    # Add session management
    if st.session_state.recommendation_history:
        st.markdown("---")
        col1, col2 = st.columns(2)
        with col1:
            if st.button("📊 View Session Overview"):
                # Show comprehensive session view
                st.subheader("📈 Session Overview")
                
                total_searches = len(st.session_state.search_analytics)
                total_songs = len(st.session_state.recommendation_history)
                
                if total_searches > 0:
                    st.write(f"**Total Searches:** {total_searches}")
                    st.write(f"**Total Songs Found:** {total_songs}")
                    
                    # Show search history
                    st.subheader("🔍 Your Search History")
                    for i, search in enumerate(st.session_state.search_analytics[-5:], 1):  # Show last 5
                        with st.expander(f"Search {i}: '{search['query']}' ({len(search['recommendations'])} results)"):
                            for rec in search['recommendations'][:3]:  # Show top 3 from each search
                                st.write(f"• **{rec['track_title']}** by *{rec['artist_name']}* (Score: {rec['score']})")
        
        with col2:
            if st.button("🗑️ Clear Session Data"):
                st.session_state.search_analytics = []
                st.session_state.recommendation_history = []
                st.success("Session data cleared!")
                st.rerun()
    

with tab2:
    st.header("🎤 Search Artists")
    
    # Check if we should display artist details
<<<<<<< HEAD
    if 'selected_artist_id' in st.session_state and st.session_state.selected_artist_id:
        artist_id = st.session_state.selected_artist_id
        
        # Back button to return to search
        if st.button("⬅️ Back to Search"):
            st.session_state.selected_artist_id = None
            st.rerun()
=======
    if st.session_state.selected_artist_id:
        artist_id = st.session_state.selected_artist_id
        
        # Back button to return to search
        col1, col2 = st.columns([1, 4])
        with col1:
            if st.button("⬅️ Back to Search", on_click=clear_artist_id, type="primary"):
                pass
>>>>>>> c7a50827
        
        # Fetch and display artist details
        with st.spinner("Loading artist details..."):
            try:
                response = requests.get(f"{API_GATEWAY_URL}/api/artists/{artist_id}", timeout=10)
                
                if response.status_code == 200:
                    artist_data = response.json()
<<<<<<< HEAD
                    
                    # Display artist details
                    st.subheader(f"🎤 {artist_data['name']}")
                    
                    col1, col2, col3 = st.columns(3)
                    with col1:
                        st.metric("Country", artist_data.get('country', 'Unknown'))
                    with col2:
                        st.metric("Type", artist_data.get('type', 'Unknown'))
                    with col3:
                        if artist_data.get('begin_date'):
                            st.metric("Active Since", artist_data['begin_date'][:4] if len(artist_data['begin_date']) >= 4 else artist_data['begin_date'])
                    
                    # Detailed information
                    st.markdown("### 📋 Details")
                    detail_col1, detail_col2 = st.columns(2)
                    
                    with detail_col1:
                        st.write(f"**Full Name:** {artist_data['name']}")
                        st.write(f"**Sort Name:** {artist_data.get('sort_name', 'N/A')}")
                        st.write(f"**MusicBrainz ID:** `{artist_data['id']}`")
                    
                    with detail_col2:
                        st.write(f"**Country:** {artist_data.get('country', 'N/A')}")
                        st.write(f"**Begin Date:** {artist_data.get('begin_date', 'N/A')}")
                        st.write(f"**End Date:** {artist_data.get('end_date', 'Present')}")
                    
                    st.markdown("---")
                    
                    # Get albums for this artist
                    st.markdown("### 💿 Albums")
                    with st.spinner("Loading albums..."):
                        try:
                            albums_response = requests.get(
                                f"{API_GATEWAY_URL}/api/albums/search",
                                params={"artist_name": artist_data['name'], "limit": 20},
                                timeout=15
                            )
                            
=======
                    
                    # Display artist details
                    st.subheader(f"🎤 {artist_data['name']}")
                    
                    col1, col2, col3 = st.columns(3)
                    with col1:
                        st.metric("Country", artist_data.get('country', 'Unknown'))
                    with col2:
                        st.metric("Type", artist_data.get('type', 'Unknown'))
                    with col3:
                        if artist_data.get('begin_date'):
                            st.metric("Active Since", artist_data['begin_date'][:4] if len(artist_data['begin_date']) >= 4 else artist_data['begin_date'])
                    
                    # Detailed information
                    st.markdown("### 📋 Details")
                    detail_col1, detail_col2 = st.columns(2)
                    
                    with detail_col1:
                        st.write(f"**Full Name:** {artist_data['name']}")
                        st.write(f"**Sort Name:** {artist_data.get('sort_name', 'N/A')}")
                        st.write(f"**MusicBrainz ID:** `{artist_data['id']}`")
                    
                    with detail_col2:
                        st.write(f"**Country:** {artist_data.get('country', 'N/A')}")
                        st.write(f"**Begin Date:** {artist_data.get('begin_date', 'N/A')}")
                        st.write(f"**End Date:** {artist_data.get('end_date', 'Present')}")
                    
                    st.markdown("---")
                    
                    # Get albums for this artist - MAKE IT OPTIONAL WITH A BUTTON
                    st.markdown("### 💿 Albums")
                    st.info("⏱️ Loading albums may take 10-30 seconds due to MusicBrainz API rate limits")
                    
                    # Button to load albums
                    col1, col2 = st.columns([1, 3])
                    with col1:
                        load_albums_btn = st.button("📀 Load Albums", type="secondary", disabled=st.session_state.albums_loaded)
                    with col2:
                        if st.session_state.albums_loaded:
                            st.success("✅ Albums loaded!")
                    
                    if load_albums_btn:
                        st.session_state.albums_loaded = False
                        st.session_state.albums_error = None
                        
                        progress_bar = st.progress(0)
                        status_text = st.empty()
                        
                        try:
                            status_text.text("🔍 Searching for albums...")
                            progress_bar.progress(25)
                            
                            # Increased timeout to 45 seconds for album search
                            albums_response = requests.get(
                                f"{API_GATEWAY_URL}/api/albums/search",
                                params={"artist_name": artist_data['name'], "limit": 15},  # Reduced limit to 15
                                timeout=45
                            )
                            
                            progress_bar.progress(50)
                            status_text.text("📦 Processing album data...")
                            
>>>>>>> c7a50827
                            if albums_response.status_code == 200:
                                albums_data = albums_response.json()
                                albums = albums_data.get("albums", [])
                                
<<<<<<< HEAD
                                if albums:
                                    st.success(f"Found {len(albums)} albums")
                                    
                                    # Display albums in a nice grid
                                    for album in albums:
                                        with st.expander(f"💿 {album['title']} ({album.get('date', 'Unknown')[:4] if album.get('date') else 'Unknown'})"):
                                            album_col1, album_col2 = st.columns(2)
                                            with album_col1:
                                                st.write(f"**Title:** {album['title']}")
                                                st.write(f"**Release Date:** {album.get('date', 'N/A')}")
                                            with album_col2:
                                                st.write(f"**Status:** {album.get('status', 'N/A')}")
                                                st.write(f"**Country:** {album.get('country', 'N/A')}")
                                            
                                            # Button to view album details
                                            if st.button(f"View Album Details", key=f"album_details_{album['id']}"):
                                                try:
                                                    album_detail_response = requests.get(
                                                        f"{API_GATEWAY_URL}/api/albums/{album['id']}",
                                                        timeout=10
                                                    )
                                                    if album_detail_response.status_code == 200:
                                                        album_detail = album_detail_response.json()
                                                        tracks = album_detail.get('tracks', [])
                                                        
                                                        if tracks:
                                                            st.write(f"**Tracks ({len(tracks)}):**")
                                                            for track in tracks:
                                                                duration = track.get('length', 0)
                                                                if duration > 0:
                                                                    minutes = duration // 60000
                                                                    seconds = (duration % 60000) // 1000
                                                                    duration_str = f"{minutes}:{seconds:02d}"
                                                                else:
                                                                    duration_str = "Unknown"
                                                                
                                                                st.write(f"{track['track_number']}. {track['title']} ({duration_str})")
                                                        else:
                                                            st.info("Track listing not available")
                                                    else:
                                                        st.error("Could not load album tracks")
                                                except Exception as e:
                                                    st.error(f"Error loading album: {e}")
                                else:
                                    st.info("No albums found for this artist")
                            else:
                                st.warning("Could not load albums")
                        except Exception as e:
                            st.error(f"Error loading albums: {e}")
                    
                    # Get similar songs/recommendations
                    st.markdown("---")
                    st.markdown("### 🎵 Similar Music")
                    if st.button("Get Song Recommendations"):
                        with st.spinner("Finding similar songs..."):
=======
                                progress_bar.progress(100)
                                status_text.text("✅ Albums loaded successfully!")
                                
                                st.session_state.albums_data = albums
                                st.session_state.albums_loaded = True
                                st.session_state.albums_error = None
                                
                                # Clear progress indicators after 1 second
                                import time
                                time.sleep(1)
                                progress_bar.empty()
                                status_text.empty()
                                st.rerun()
                            else:
                                st.session_state.albums_error = f"API returned status {albums_response.status_code}"
                                progress_bar.empty()
                                status_text.empty()
                        
                        except requests.exceptions.Timeout:
                            st.session_state.albums_error = "Request timed out. The MusicBrainz API might be slow. Try again in a moment."
                            progress_bar.empty()
                            status_text.empty()
                        except Exception as e:
                            st.session_state.albums_error = f"Error: {str(e)}"
                            progress_bar.empty()
                            status_text.empty()
                    
                    # Display albums if loaded
                    if st.session_state.albums_loaded and st.session_state.albums_data:
                        albums = st.session_state.albums_data
                        
                        if albums:
                            st.success(f"Found {len(albums)} albums")
                            
                            # Add a refresh button
                            if st.button("🔄 Reload Albums"):
                                st.session_state.albums_loaded = False
                                st.session_state.albums_data = None
                                st.rerun()
                            
                            # Display albums
                            for album in albums:
                                with st.expander(f"💿 {album['title']} ({album.get('date', 'Unknown')[:4] if album.get('date') else 'Unknown'})"):
                                    album_col1, album_col2 = st.columns(2)
                                    with album_col1:
                                        st.write(f"**Title:** {album['title']}")
                                        st.write(f"**Release Date:** {album.get('date', 'N/A')}")
                                    with album_col2:
                                        st.write(f"**Status:** {album.get('status', 'N/A')}")
                                        st.write(f"**Country:** {album.get('country', 'N/A')}")
                                    
                                    # Button to view tracks - also with better timeout handling
                                    if st.button(f"View Tracks", key=f"tracks_{album['id']}"):
                                        with st.spinner("Loading tracks... (this may take 10-15 seconds)"):
                                            try:
                                                album_detail_response = requests.get(
                                                    f"{API_GATEWAY_URL}/api/albums/{album['id']}",
                                                    timeout=30  # Increased timeout
                                                )
                                                if album_detail_response.status_code == 200:
                                                    album_detail = album_detail_response.json()
                                                    tracks = album_detail.get('tracks', [])
                                                    
                                                    if tracks:
                                                        st.write(f"**Tracks ({len(tracks)}):**")
                                                        for track in tracks:
                                                            duration = track.get('length', 0)
                                                            if duration > 0:
                                                                minutes = duration // 60000
                                                                seconds = (duration % 60000) // 1000
                                                                duration_str = f"{minutes}:{seconds:02d}"
                                                            else:
                                                                duration_str = "Unknown"
                                                            st.write(f"{track['track_number']}. {track['title']} ({duration_str})")
                                                    else:
                                                        st.info("Track listing not available")
                                                else:
                                                    st.error(f"Could not load tracks (Status: {album_detail_response.status_code})")
                                            except requests.exceptions.Timeout:
                                                st.error("⏱️ Track loading timed out. The MusicBrainz API is slow. Try again later.")
                                            except Exception as e:
                                                st.error(f"Error loading tracks: {str(e)[:100]}")
                        else:
                            st.info("No albums found for this artist")
                    
                    # Display error if there was one
                    elif st.session_state.albums_error:
                        st.error(f"❌ Failed to load albums: {st.session_state.albums_error}")
                        st.info("💡 **Troubleshooting tips:**")
                        st.write("- The MusicBrainz API has rate limits (1 request/second)")
                        st.write("- Try waiting 30 seconds and clicking 'Load Albums' again")
                        st.write("- Some artists have many albums which take longer to fetch")
                        
                        if st.button("🔄 Try Again"):
                            st.session_state.albums_loaded = False
                            st.session_state.albums_error = None
                            st.rerun()
                    
                    # Similar Music Section
                    st.markdown("---")
                    st.markdown("### 🎵 Similar Music")
                    
                    if st.button("Get Song Recommendations", type="secondary"):
                        with st.spinner("Finding similar songs... (may take 10-20 seconds)"):
>>>>>>> c7a50827
                            try:
                                rec_response = requests.get(
                                    f"{API_GATEWAY_URL}/api/recommendations/similar/{artist_data['name']}",
                                    params={"limit": 10},
<<<<<<< HEAD
                                    timeout=15
=======
                                    timeout=30  # Increased timeout
>>>>>>> c7a50827
                                )
                                if rec_response.status_code == 200:
                                    rec_data = rec_response.json()
                                    similar_songs = rec_data.get("recommendations", [])
                                    
                                    if similar_songs:
                                        st.success(f"Found {len(similar_songs)} similar songs!")
                                        for i, song in enumerate(similar_songs, 1):
                                            col1, col2, col3 = st.columns([0.5, 3, 1])
                                            with col1:
                                                st.write(f"**{i}.**")
                                            with col2:
                                                st.write(f"🎵 **{song['track_title']}** by *{song['artist_name']}*")
                                            with col3:
                                                st.write(f"Score: {song['score']}")
                                    else:
                                        st.warning("No similar songs found")
                                else:
<<<<<<< HEAD
                                    st.error("Recommendation service unavailable")
                            except Exception as e:
                                st.error(f"Error getting recommendations: {e}")
                
                else:
                    st.error(f"Could not load artist details (Status: {response.status_code})")
                    if st.button("⬅️ Back to Search"):
                        st.session_state.selected_artist_id = None
                        st.rerun()
            
            except Exception as e:
                st.error(f"Error loading artist: {e}")
                if st.button("⬅️ Back to Search"):
                    st.session_state.selected_artist_id = None
                    st.rerun()
    
    else:
        # Regular search interface
        query = st.text_input("Enter artist name:", placeholder="e.g., Radiohead")
        limit = st.slider("Number of results:", 1, 50, 10)
        
=======
                                    st.error(f"Recommendation service error (Status: {rec_response.status_code})")
                            except requests.exceptions.Timeout:
                                st.error("⏱️ Recommendation request timed out. The MusicBrainz API is slow right now. Try again later.")
                            except Exception as e:
                                st.error(f"Error: {str(e)[:100]}")
                
                else:
                    st.error(f"Could not load artist (Status: {response.status_code})")
                    if st.button("⬅️ Back", on_click=clear_artist_id):
                        pass
            
            except Exception as e:
                st.error(f"Error: {e}")
                if st.button("⬅️ Back", on_click=clear_artist_id):
                    pass
    
    else:
        # Regular search interface
        st.write("🔍 **Search for artists**")
        
        # Show restored search results if coming back from artist details
        if st.session_state.last_artist_results and st.session_state.last_artist_search:
            st.info(f"💡 Showing previous search results for: **'{st.session_state.last_artist_search}'**")
            
            # Button to clear and start fresh
            if st.button("🗑️ Clear Results & Search Again"):
                st.session_state.last_artist_search = None
                st.session_state.last_artist_results = None
                st.rerun()
        
        query = st.text_input("Enter artist name:", 
                            placeholder="e.g., Radiohead",
                            value=st.session_state.last_artist_search if st.session_state.last_artist_search else "")
        limit = st.slider("Number of results:", 1, 50, 10)
        
        # Display stored results if available
        display_results = st.session_state.last_artist_results if st.session_state.last_artist_results else None
        
>>>>>>> c7a50827
        if st.button("Search Artists") and query:
            with st.spinner("Searching artists..."):
                try:
                    response = requests.get(f"{API_GATEWAY_URL}/api/artists/search", 
                                          params={"query": query, "limit": limit})
                    
                    if response.status_code == 200:
                        data = response.json()
                        artists = data.get("artists", [])
                        
<<<<<<< HEAD
                        if artists:
                            st.success(f"Found {len(artists)} artists")
                            
                            for artist in artists:
                                with st.expander(f"🎤 {artist['name']} ({artist.get('country', 'Unknown')})"):
                                    col1, col2 = st.columns(2)
                                    with col1:
                                        st.write(f"**Name:** {artist['name']}")
                                        st.write(f"**Sort Name:** {artist.get('sort-name', 'N/A')}")
                                        st.write(f"**Type:** {artist.get('type', 'N/A')}")
                                    with col2:
                                        st.write(f"**Country:** {artist.get('country', 'N/A')}")
                                        life_span = artist.get('life-span', {})
                                        begin = life_span.get('begin', 'N/A')
                                        end = life_span.get('end', 'Present')
                                        st.write(f"**Active:** {begin} - {end}")
                                        st.write(f"**MusicBrainz ID:** `{artist['id']}`")
                                    
                                    col1, col2 = st.columns(2)
                                    with col1:
                                        if st.button(f"View Details", key=f"details_{artist['id']}"):
                                            st.session_state.selected_artist_id = artist['id']
                                            st.rerun()
                                    with col2:
                                        if st.button(f"🎵 Get Similar Songs", key=f"similar_{artist['id']}"):
                                            # Get recommendations based on this artist
                                            try:
                                                rec_response = requests.get(f"{API_GATEWAY_URL}/api/recommendations/similar/{artist['name']}")
                                                if rec_response.status_code == 200:
                                                    rec_data = rec_response.json()
                                                    similar_songs = rec_data.get("recommendations", [])
                                                    
                                                    if similar_songs:
                                                        st.success(f"Found {len(similar_songs)} similar songs!")
                                                        for song in similar_songs[:3]:  # Show top 3
                                                            st.write(f"🎵 **{song['track_title']}** by *{song['artist_name']}*")
                                                    else:
                                                        st.warning("No similar songs found")
                                                else:
                                                    st.error("Recommendation service unavailable")
                                            except Exception as e:
                                                st.error(f"Error getting recommendations: {e}")
                        else:
                            st.warning("No artists found")
                    else:
                        st.error(f"Error: {response.status_code}")
                except Exception as e:
                    st.error(f"Connection error: {e}")
=======
                        # Store search query and results
                        st.session_state.last_artist_search = query
                        st.session_state.last_artist_results = artists
                        display_results = artists
                        
                    else:
                        st.error(f"Error: {response.status_code}")
                        display_results = None
                except Exception as e:
                    st.error(f"Connection error: {e}")
                    display_results = None
        
        # Display results (either from new search or restored from state)
        if display_results:
            st.success(f"Found {len(display_results)} artists")
            
            for idx, artist in enumerate(display_results):
                with st.expander(f"🎤 {artist['name']} ({artist.get('country', 'Unknown')})"):
                    col1, col2 = st.columns(2)
                    with col1:
                        st.write(f"**Name:** {artist['name']}")
                        st.write(f"**Sort Name:** {artist.get('sort-name', 'N/A')}")
                        st.write(f"**Type:** {artist.get('type', 'N/A')}")
                    with col2:
                        st.write(f"**Country:** {artist.get('country', 'N/A')}")
                        life_span = artist.get('life-span', {})
                        begin = life_span.get('begin', 'N/A')
                        end = life_span.get('end', 'Present')
                        st.write(f"**Active:** {begin} - {end}")
                        st.write(f"**MusicBrainz ID:** `{artist['id']}`")
                    
                    col1, col2 = st.columns(2)
                    with col1:
                        if st.button(f"View Details", 
                                   key=f"details_{artist['id']}_{idx}",
                                   on_click=set_artist_id,
                                   args=(artist['id'],),
                                   type="primary"):
                            pass  # Callback handles everything
                    
                    with col2:
                        if st.button(f"🎵 Quick Preview", key=f"similar_{artist['id']}_{idx}"):
                            with st.spinner("Finding songs..."):
                                try:
                                    rec_response = requests.get(
                                        f"{API_GATEWAY_URL}/api/recommendations/similar/{artist['name']}",
                                        timeout=30
                                    )
                                    if rec_response.status_code == 200:
                                        rec_data = rec_response.json()
                                        similar_songs = rec_data.get("recommendations", [])
                                        
                                        if similar_songs:
                                            st.success(f"Found {len(similar_songs)} songs!")
                                            for song in similar_songs[:5]:
                                                st.write(f"🎵 **{song['track_title']}** by *{song['artist_name']}* ({song['score']})")
                                        else:
                                            st.warning("No songs found")
                                    else:
                                        st.error("Service unavailable")
                                except requests.exceptions.Timeout:
                                    st.error("⏱️ Request timed out. Try again in a moment.")
                                except Exception as e:
                                    st.error(f"Error: {str(e)[:50]}")
>>>>>>> c7a50827

with tab3:
    st.header("💿 Search Albums")
    
    col1, col2 = st.columns(2)
    with col1:
        artist_name = st.text_input("Artist name:", placeholder="e.g., Radiohead")
    with col2:
        album_title = st.text_input("Album title:", placeholder="e.g., Pablo Honey")
    
    limit = st.slider("Number of results:", 1, 50, 10, key="album_limit")
    
    if st.button("Search Albums") and (artist_name or album_title):
        with st.spinner("Searching albums..."):
            try:
                response = requests.get(f"{API_GATEWAY_URL}/api/albums/search", 
                                      params={"artist_name": artist_name, "album_title": album_title, "limit": limit})
                
                if response.status_code == 200:
                    data = response.json()
                    albums = data.get("albums", [])
                    
                    if albums:
                        st.success(f"Found {len(albums)} albums")
                        
                        for album in albums:
                            artist_credit = album.get('artist-credit', [{}])[0]
                            artist_name_display = artist_credit.get('artist', {}).get('name', 'Unknown Artist')
                            
                            with st.expander(f"💿 {album['title']} by {artist_name_display}"):
                                col1, col2 = st.columns(2)
                                with col1:
                                    st.write(f"**Title:** {album['title']}")
                                    st.write(f"**Artist:** {artist_name_display}")
                                    st.write(f"**Date:** {album.get('date', 'N/A')}")
                                with col2:
                                    st.write(f"**Status:** {album.get('status', 'N/A')}")
                                    st.write(f"**Country:** {album.get('country', 'N/A')}")
                                    st.write(f"**MusicBrainz ID:** `{album['id']}`")
                    else:
                        st.warning("No albums found")
                else:
                    st.error(f"Error: {response.status_code}")
            except Exception as e:
                st.error(f"Connection error: {e}")

with tab4:
    st.header("🎯 Advanced Recommendations")
    st.markdown("Get targeted music recommendations using different methods")
    
    # Recommendation method selection
    rec_method = st.selectbox(
        "Choose recommendation method:",
        ["Profile-Based", "Query-Based", "Similar Artists", "Genre Explorer"]
    )
    
    if rec_method == "Profile-Based":
        st.subheader("👤 Your Personal Recommendations")
        if username == "guest":
            st.warning("Please set a username and configure your profile to get personalized recommendations!")
        else:
            col1, col2 = st.columns([2, 1])
            with col1:
                rec_limit = st.slider("Number of recommendations:", 5, 20, 10)
            with col2:
                st.write("")
                st.write("")
                if st.button("🎵 Generate My Recommendations", type="primary"):
                    with st.spinner("Analyzing your profile and generating recommendations..."):
                        try:
                            response = requests.get(f"{API_GATEWAY_URL}/api/recommendations/profile/{username}", 
                                                  params={"limit": rec_limit})
                            if response.status_code == 200:
                                data = response.json()
                                recommendations = data.get("recommendations", [])
                                
                                if recommendations:
                                    st.success(f"🎉 Generated {len(recommendations)} personalized recommendations!")
                                    
                                    # Display with better formatting
                                    for i, rec in enumerate(recommendations, 1):
                                        with st.container():
                                            col1, col2, col3, col4 = st.columns([0.5, 3, 2, 1.5])
                                            
                                            with col1:
                                                # Score-based emoji
                                                if rec['score'] >= 90:
                                                    st.markdown("🔥")
                                                elif rec['score'] >= 80:
                                                    st.markdown("⭐")
                                                elif rec['score'] >= 70:
                                                    st.markdown("👍")
                                                else:
                                                    st.markdown("💡")
                                            
                                            with col2:
                                                st.markdown(f"**{rec['track_title']}**")
                                                st.markdown(f"*{rec['artist_name']}*")
                                            
                                            with col3:
                                                st.markdown(f"**Score:** {rec['score']}/100")
                                                rec_type = rec['recommendation_type'].replace('_', ' ').title()
                                                st.markdown(f"**Type:** {rec_type}")
                                            
                                            with col4:
                                                if st.button("❤️ Like", key=f"like_profile_{rec['track_id']}"):
                                                    # Add to listening history
                                                    try:
                                                        requests.post(
                                                            f"{API_GATEWAY_URL}/api/users/{username}/listening-history",
                                                            params={
                                                                "track_id": rec['track_id'],
                                                                "artist_id": rec['artist_id'],
                                                                "interaction_type": "liked"
                                                            }
                                                        )
                                                        st.success("Liked! ❤️")
                                                    except:
                                                        st.error("Error saving like")
                                            
                                            st.divider()
                                else:
                                    st.info("No recommendations available. Try updating your profile with favorite genres and artists!")
                            else:
                                st.error("Could not generate recommendations. Make sure your profile is configured.")
                        except Exception as e:
                            st.error(f"Error: {e}")
    
    elif rec_method == "Query-Based":
        st.subheader("🔍 Search-Based Recommendations")
        
        query = st.text_input("Describe what you're looking for:", 
                            placeholder="e.g., 'upbeat rock songs', 'relaxing piano music', 'energetic dance tracks'")
        rec_limit = st.slider("Number of recommendations:", 5, 20, 10, key="query_rec_limit")
        
        if st.button("🎵 Find Songs", type="primary") and query:
            with st.spinner("Searching for perfect matches..."):
                try:
                    response = requests.get(f"{API_GATEWAY_URL}/api/recommendations/query", 
                                          params={"query": query, "limit": rec_limit})
                    
                    if response.status_code == 200:
                        data = response.json()
                        recommendations = data.get("recommendations", [])
                        
                        if recommendations:
                            st.success(f"🎉 Found {len(recommendations)} matching songs!")
                            
                            # Create a nice grid layout
                            for i in range(0, len(recommendations), 2):
                                cols = st.columns(2)
                                for j, col in enumerate(cols):
                                    if i + j < len(recommendations):
                                        rec = recommendations[i + j]
                                        with col:
                                            with st.container():
                                                st.markdown(f"### 🎵 {rec['track_title']}")
                                                st.markdown(f"**Artist:** {rec['artist_name']}")
                                                st.markdown(f"**Match Score:** {rec['score']}/100")
                                                
                                                col1, col2 = st.columns(2)
                                                with col1:
                                                    if st.button("❤️ Like", key=f"like_query_{rec['track_id']}"):
                                                        try:
                                                            requests.post(
                                                                f"{API_GATEWAY_URL}/api/users/{username}/listening-history",
                                                                params={
                                                                    "track_id": rec['track_id'],
                                                                    "artist_id": rec['artist_id'],
                                                                    "interaction_type": "liked"
                                                                }
                                                            )
                                                            st.success("❤️")
                                                        except:
                                                            pass
                                                with col2:
                                                    if st.button("💾 Save", key=f"save_query_{rec['track_id']}"):
                                                        try:
                                                            requests.post(
                                                                f"{API_GATEWAY_URL}/api/users/{username}/listening-history",
                                                                params={
                                                                    "track_id": rec['track_id'],
                                                                    "artist_id": rec['artist_id'],
                                                                    "interaction_type": "saved"
                                                                }
                                                            )
                                                            st.success("💾")
                                                        except:
                                                            pass
                        else:
                            st.warning("No matching songs found. Try different keywords!")
                    else:
                        st.error("Search service unavailable")
                except Exception as e:
                    st.error(f"Error: {e}")
    
    elif rec_method == "Similar Artists":
        st.subheader("🎤 Discover Similar Artists")
        
        artist_name = st.text_input("Enter an artist name:", 
                                  placeholder="e.g., Kendrick Lamar, Chappell Roan, Miles Davis")
        rec_limit = st.slider("Number of recommendations:", 5, 20, 10, key="similar_rec_limit")
        
        if st.button("🎵 Find Similar Music", type="primary") and artist_name:
            with st.spinner("Finding artists and songs similar to your taste..."):
                try:
                    response = requests.get(f"{API_GATEWAY_URL}/api/recommendations/similar/{artist_name}", 
                                          params={"limit": rec_limit})
                    
                    if response.status_code == 200:
                        data = response.json()
                        recommendations = data.get("recommendations", [])
                        
                        if recommendations:
                            st.success(f"🎉 Found {len(recommendations)} songs from similar artists!")
                            
                            # Group by artist for better display
                            from collections import defaultdict
                            by_artist = defaultdict(list)
                            for rec in recommendations:
                                by_artist[rec['artist_name']].append(rec)
                            
                            for artist, songs in by_artist.items():
                                with st.expander(f"🎤 {artist} ({len(songs)} songs)"):
                                    for song in songs:
                                        col1, col2, col3 = st.columns([3, 1, 1])
                                        with col1:
                                            st.write(f"🎵 **{song['track_title']}**")
                                        with col2:
                                            st.write(f"Score: {song['score']}")
                                        with col3:
                                            if st.button("❤️", key=f"like_similar_{song['track_id']}"):
                                                try:
                                                    requests.post(
                                                        f"{API_GATEWAY_URL}/api/users/{username}/listening-history",
                                                        params={
                                                            "track_id": song['track_id'],
                                                            "artist_id": song['artist_id'],
                                                            "interaction_type": "liked"
                                                        }
                                                    )
                                                    st.success("❤️")
                                                except:
                                                    pass
                        else:
                            st.warning("No similar artists found. Try a different artist name!")
                    else:
                        st.error("Service unavailable")
                except Exception as e:
                    st.error(f"Error: {e}")
    
    elif rec_method == "Genre Explorer":
        st.subheader("🎭 Explore by Genre")
        
        col1, col2 = st.columns(2)
        with col1:
            primary_genre = st.selectbox(
                "Primary Genre:",
                ["rock", "pop", "jazz", "classical", "electronic", "hip-hop", "country", "blues", "folk", "metal"]
            )
        with col2:
            secondary_genre = st.selectbox(
                "Secondary Genre (optional):",
                ["", "alternative", "indie", "experimental", "fusion", "acoustic", "ambient", "progressive"]
            )
        
        rec_limit = st.slider("Number of recommendations:", 5, 20, 10, key="genre_rec_limit")
        
        if st.button("🎵 Explore Genre", type="primary"):
            genre_query = primary_genre
            if secondary_genre:
                genre_query += f" {secondary_genre}"
            
            with st.spinner(f"Exploring {genre_query} music..."):
                try:
                    response = requests.get(f"{API_GATEWAY_URL}/api/recommendations/query", 
                                          params={"query": f"genre:{genre_query}", "limit": rec_limit})
                    
                    if response.status_code == 200:
                        data = response.json()
                        recommendations = data.get("recommendations", [])
                        
                        if recommendations:
                            st.success(f"🎉 Discovered {len(recommendations)} {genre_query} tracks!")
                            
                            # Display in a card-like format
                            cols = st.columns(3)
                            for i, rec in enumerate(recommendations):
                                col = cols[i % 3]
                                with col:
                                    with st.container():
                                        st.markdown(f"**{rec['track_title']}**")
                                        st.markdown(f"*{rec['artist_name']}*")
                                        st.markdown(f"⭐ {rec['score']}/100")
                                        
                                        if st.button("❤️ Like", key=f"like_genre_{rec['track_id']}"):
                                            try:
                                                requests.post(
                                                    f"{API_GATEWAY_URL}/api/users/{username}/listening-history",
                                                    params={
                                                        "track_id": rec['track_id'],
                                                        "artist_id": rec['artist_id'],
                                                        "interaction_type": "liked"
                                                    }
                                                )
                                                st.success("❤️")
                                            except:
                                                pass
                                        st.markdown("---")
                        else:
                            st.warning(f"No {genre_query} music found. Try a different genre combination!")
                    else:
                        st.error("Service unavailable")
                except Exception as e:
                    st.error(f"Error: {e}")

with tab5:
    st.header("💾 Saved Data")
    
    st.subheader("Most Recent 100 Saved Artists")
    try:
        response = requests.get(f"{API_GATEWAY_URL}/api/artists", params={"limit": 100})
        if response.status_code == 200:
            data = response.json()
            artists = data.get("artists", [])
                
            if artists:
                df = pd.DataFrame(artists)
                st.dataframe(df, use_container_width=True)
            else:
                st.info("No artists saved yet")
        else:
            st.error("Could not load saved artists")
    except Exception as e:
        st.error(f"Error: {e}")
    add_database_viewer_tab()

with tab6:
    st.header("🔧 Service Status & Algorithm Information & Verification")
    
    # Add explanation of algorithm improvements
    st.info("""
    🎯 **Enhanced Algorithm**: 
    - **Artist Focus**: 30% weight on matching artists
    - **Genre Intelligence**: 25% weight on musical genres  
    - **Mood Detection**: Understands "upbeat", "relaxing", "aggressive", etc.
    - **Smart Search**: Multiple search strategies per query
    - **Title Balance**: Only 25% weight (down from 90%+)
    """)
    

    # Check if enhanced algorithm is running
    st.subheader("🧠 Algorithm Status")
    
    try:
        response = requests.get(f"{API_GATEWAY_URL}/api/recommendations/query", 
                              params={"query": "test algorithm", "limit": 1}, timeout=10)
        if response.status_code == 200:
            data = response.json()
            if "query_analyzed" in data:
                st.success("✅ **Enhanced Algorithm Active**")
                #st.json(data.get("query_analyzed", {}))
                
                # Show version info
                health_response = requests.get(f"{API_GATEWAY_URL}/health", timeout=5)
                if health_response.status_code == 200:
                    st.write("Gateway healthy")
            else:
                st.error("❌ **Old Algorithm Running** - Rebuild needed!")
                st.code("""
# To fix, run:
docker-compose down
docker-compose build --no-cache recommendation-service
docker-compose up
                """)
        else:
            st.error(f"❌ Recommendation service error: {response.status_code}")
    except Exception as e:
        st.error(f"❌ Cannot verify algorithm: {e}")
    
    st.subheader("🏥 Service Health")
    
    services = [
        ("API Gateway", f"{API_GATEWAY_URL}/health"),
        ("Recommendation Service", f"http://localhost:8003/health" if API_GATEWAY_URL == "http://localhost:8000" else "Internal")
    ]
    
    for service_name, health_url in services:
        try:
            if health_url == "Internal":
                st.info(f"ℹ️ {service_name} (Internal Docker service)")
                continue
                
            response = requests.get(health_url, timeout=5)
            if response.status_code == 200:
                service_data = response.json()
                st.success(f"✅ {service_name}")
                
                # Show version if available
                if "version" in service_data:
                    st.caption(f"Version: {service_data['version']}")
                    
            else:
                st.error(f"❌ {service_name} (Status: {response.status_code})")
        except Exception as e:
            st.error(f"❌ {service_name} - {str(e)[:50]}...")

# Footer
st.markdown("---")
st.markdown("🔧 Built with Streamlit, FastAPI, and Claude.ai for building Enhanced AI Recommendations | Version 0.2 beta")<|MERGE_RESOLUTION|>--- conflicted
+++ resolved
@@ -1606,15 +1606,6 @@
     st.header("🎤 Search Artists")
     
     # Check if we should display artist details
-<<<<<<< HEAD
-    if 'selected_artist_id' in st.session_state and st.session_state.selected_artist_id:
-        artist_id = st.session_state.selected_artist_id
-        
-        # Back button to return to search
-        if st.button("⬅️ Back to Search"):
-            st.session_state.selected_artist_id = None
-            st.rerun()
-=======
     if st.session_state.selected_artist_id:
         artist_id = st.session_state.selected_artist_id
         
@@ -1623,7 +1614,6 @@
         with col1:
             if st.button("⬅️ Back to Search", on_click=clear_artist_id, type="primary"):
                 pass
->>>>>>> c7a50827
         
         # Fetch and display artist details
         with st.spinner("Loading artist details..."):
@@ -1632,47 +1622,6 @@
                 
                 if response.status_code == 200:
                     artist_data = response.json()
-<<<<<<< HEAD
-                    
-                    # Display artist details
-                    st.subheader(f"🎤 {artist_data['name']}")
-                    
-                    col1, col2, col3 = st.columns(3)
-                    with col1:
-                        st.metric("Country", artist_data.get('country', 'Unknown'))
-                    with col2:
-                        st.metric("Type", artist_data.get('type', 'Unknown'))
-                    with col3:
-                        if artist_data.get('begin_date'):
-                            st.metric("Active Since", artist_data['begin_date'][:4] if len(artist_data['begin_date']) >= 4 else artist_data['begin_date'])
-                    
-                    # Detailed information
-                    st.markdown("### 📋 Details")
-                    detail_col1, detail_col2 = st.columns(2)
-                    
-                    with detail_col1:
-                        st.write(f"**Full Name:** {artist_data['name']}")
-                        st.write(f"**Sort Name:** {artist_data.get('sort_name', 'N/A')}")
-                        st.write(f"**MusicBrainz ID:** `{artist_data['id']}`")
-                    
-                    with detail_col2:
-                        st.write(f"**Country:** {artist_data.get('country', 'N/A')}")
-                        st.write(f"**Begin Date:** {artist_data.get('begin_date', 'N/A')}")
-                        st.write(f"**End Date:** {artist_data.get('end_date', 'Present')}")
-                    
-                    st.markdown("---")
-                    
-                    # Get albums for this artist
-                    st.markdown("### 💿 Albums")
-                    with st.spinner("Loading albums..."):
-                        try:
-                            albums_response = requests.get(
-                                f"{API_GATEWAY_URL}/api/albums/search",
-                                params={"artist_name": artist_data['name'], "limit": 20},
-                                timeout=15
-                            )
-                            
-=======
                     
                     # Display artist details
                     st.subheader(f"🎤 {artist_data['name']}")
@@ -1735,68 +1684,10 @@
                             progress_bar.progress(50)
                             status_text.text("📦 Processing album data...")
                             
->>>>>>> c7a50827
                             if albums_response.status_code == 200:
                                 albums_data = albums_response.json()
                                 albums = albums_data.get("albums", [])
                                 
-<<<<<<< HEAD
-                                if albums:
-                                    st.success(f"Found {len(albums)} albums")
-                                    
-                                    # Display albums in a nice grid
-                                    for album in albums:
-                                        with st.expander(f"💿 {album['title']} ({album.get('date', 'Unknown')[:4] if album.get('date') else 'Unknown'})"):
-                                            album_col1, album_col2 = st.columns(2)
-                                            with album_col1:
-                                                st.write(f"**Title:** {album['title']}")
-                                                st.write(f"**Release Date:** {album.get('date', 'N/A')}")
-                                            with album_col2:
-                                                st.write(f"**Status:** {album.get('status', 'N/A')}")
-                                                st.write(f"**Country:** {album.get('country', 'N/A')}")
-                                            
-                                            # Button to view album details
-                                            if st.button(f"View Album Details", key=f"album_details_{album['id']}"):
-                                                try:
-                                                    album_detail_response = requests.get(
-                                                        f"{API_GATEWAY_URL}/api/albums/{album['id']}",
-                                                        timeout=10
-                                                    )
-                                                    if album_detail_response.status_code == 200:
-                                                        album_detail = album_detail_response.json()
-                                                        tracks = album_detail.get('tracks', [])
-                                                        
-                                                        if tracks:
-                                                            st.write(f"**Tracks ({len(tracks)}):**")
-                                                            for track in tracks:
-                                                                duration = track.get('length', 0)
-                                                                if duration > 0:
-                                                                    minutes = duration // 60000
-                                                                    seconds = (duration % 60000) // 1000
-                                                                    duration_str = f"{minutes}:{seconds:02d}"
-                                                                else:
-                                                                    duration_str = "Unknown"
-                                                                
-                                                                st.write(f"{track['track_number']}. {track['title']} ({duration_str})")
-                                                        else:
-                                                            st.info("Track listing not available")
-                                                    else:
-                                                        st.error("Could not load album tracks")
-                                                except Exception as e:
-                                                    st.error(f"Error loading album: {e}")
-                                else:
-                                    st.info("No albums found for this artist")
-                            else:
-                                st.warning("Could not load albums")
-                        except Exception as e:
-                            st.error(f"Error loading albums: {e}")
-                    
-                    # Get similar songs/recommendations
-                    st.markdown("---")
-                    st.markdown("### 🎵 Similar Music")
-                    if st.button("Get Song Recommendations"):
-                        with st.spinner("Finding similar songs..."):
-=======
                                 progress_bar.progress(100)
                                 status_text.text("✅ Albums loaded successfully!")
                                 
@@ -1901,16 +1792,11 @@
                     
                     if st.button("Get Song Recommendations", type="secondary"):
                         with st.spinner("Finding similar songs... (may take 10-20 seconds)"):
->>>>>>> c7a50827
                             try:
                                 rec_response = requests.get(
                                     f"{API_GATEWAY_URL}/api/recommendations/similar/{artist_data['name']}",
                                     params={"limit": 10},
-<<<<<<< HEAD
-                                    timeout=15
-=======
                                     timeout=30  # Increased timeout
->>>>>>> c7a50827
                                 )
                                 if rec_response.status_code == 200:
                                     rec_data = rec_response.json()
@@ -1929,29 +1815,6 @@
                                     else:
                                         st.warning("No similar songs found")
                                 else:
-<<<<<<< HEAD
-                                    st.error("Recommendation service unavailable")
-                            except Exception as e:
-                                st.error(f"Error getting recommendations: {e}")
-                
-                else:
-                    st.error(f"Could not load artist details (Status: {response.status_code})")
-                    if st.button("⬅️ Back to Search"):
-                        st.session_state.selected_artist_id = None
-                        st.rerun()
-            
-            except Exception as e:
-                st.error(f"Error loading artist: {e}")
-                if st.button("⬅️ Back to Search"):
-                    st.session_state.selected_artist_id = None
-                    st.rerun()
-    
-    else:
-        # Regular search interface
-        query = st.text_input("Enter artist name:", placeholder="e.g., Radiohead")
-        limit = st.slider("Number of results:", 1, 50, 10)
-        
-=======
                                     st.error(f"Recommendation service error (Status: {rec_response.status_code})")
                             except requests.exceptions.Timeout:
                                 st.error("⏱️ Recommendation request timed out. The MusicBrainz API is slow right now. Try again later.")
@@ -1990,7 +1853,6 @@
         # Display stored results if available
         display_results = st.session_state.last_artist_results if st.session_state.last_artist_results else None
         
->>>>>>> c7a50827
         if st.button("Search Artists") and query:
             with st.spinner("Searching artists..."):
                 try:
@@ -2001,56 +1863,6 @@
                         data = response.json()
                         artists = data.get("artists", [])
                         
-<<<<<<< HEAD
-                        if artists:
-                            st.success(f"Found {len(artists)} artists")
-                            
-                            for artist in artists:
-                                with st.expander(f"🎤 {artist['name']} ({artist.get('country', 'Unknown')})"):
-                                    col1, col2 = st.columns(2)
-                                    with col1:
-                                        st.write(f"**Name:** {artist['name']}")
-                                        st.write(f"**Sort Name:** {artist.get('sort-name', 'N/A')}")
-                                        st.write(f"**Type:** {artist.get('type', 'N/A')}")
-                                    with col2:
-                                        st.write(f"**Country:** {artist.get('country', 'N/A')}")
-                                        life_span = artist.get('life-span', {})
-                                        begin = life_span.get('begin', 'N/A')
-                                        end = life_span.get('end', 'Present')
-                                        st.write(f"**Active:** {begin} - {end}")
-                                        st.write(f"**MusicBrainz ID:** `{artist['id']}`")
-                                    
-                                    col1, col2 = st.columns(2)
-                                    with col1:
-                                        if st.button(f"View Details", key=f"details_{artist['id']}"):
-                                            st.session_state.selected_artist_id = artist['id']
-                                            st.rerun()
-                                    with col2:
-                                        if st.button(f"🎵 Get Similar Songs", key=f"similar_{artist['id']}"):
-                                            # Get recommendations based on this artist
-                                            try:
-                                                rec_response = requests.get(f"{API_GATEWAY_URL}/api/recommendations/similar/{artist['name']}")
-                                                if rec_response.status_code == 200:
-                                                    rec_data = rec_response.json()
-                                                    similar_songs = rec_data.get("recommendations", [])
-                                                    
-                                                    if similar_songs:
-                                                        st.success(f"Found {len(similar_songs)} similar songs!")
-                                                        for song in similar_songs[:3]:  # Show top 3
-                                                            st.write(f"🎵 **{song['track_title']}** by *{song['artist_name']}*")
-                                                    else:
-                                                        st.warning("No similar songs found")
-                                                else:
-                                                    st.error("Recommendation service unavailable")
-                                            except Exception as e:
-                                                st.error(f"Error getting recommendations: {e}")
-                        else:
-                            st.warning("No artists found")
-                    else:
-                        st.error(f"Error: {response.status_code}")
-                except Exception as e:
-                    st.error(f"Connection error: {e}")
-=======
                         # Store search query and results
                         st.session_state.last_artist_search = query
                         st.session_state.last_artist_results = artists
@@ -2115,7 +1927,6 @@
                                     st.error("⏱️ Request timed out. Try again in a moment.")
                                 except Exception as e:
                                     st.error(f"Error: {str(e)[:50]}")
->>>>>>> c7a50827
 
 with tab3:
     st.header("💿 Search Albums")
